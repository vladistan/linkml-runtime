from typing import Union, TextIO, Optional, Type, List

from hbreader import FileInfo

from linkml_runtime.loaders.loader_root import Loader
from linkml_runtime.utils.context_utils import CONTEXTS_PARAM_TYPE
from linkml_runtime.utils.yamlutils import YAMLRoot
from pydantic import BaseModel
from rdflib import Graph

from linkml_runtime.loaders.requests_ssl_patch import no_ssl_verification

# TODO: figure out what mime types go here.  I think we can find the complete set in rdflib
RDF_MIME_TYPES = "application/x-turtle;q=0.9, application/rdf+n3;q=0.8, application/rdf+xml;q=0.5, text/plain;q=0.1"


class RDFLoader(Loader):

    def load_any(self, *args, **kwargs) -> Union[BaseModel, YAMLRoot, List[BaseModel], List[YAMLRoot]]:
        return self.load(*args, **kwargs)

<<<<<<< HEAD

    def load(self, source: Union[str, TextIO, Graph], target_class: Type[Union[BaseModel, YAMLRoot]], *, base_dir: Optional[str] = None,
=======
    def load(self, source: Union[str, TextIO, Graph], target_class: Type[YAMLRoot], *, base_dir: Optional[str] = None,
>>>>>>> 3c83589f
             contexts: CONTEXTS_PARAM_TYPE = None, fmt: Optional[str] = 'turtle',
             metadata: Optional[FileInfo] = None) -> Union[BaseModel, YAMLRoot]:
        """
        Load the RDF in source into the python target_class structure
        :param source: RDF data source. Can be a URL, a file name, an RDF string, an open handle or an existing graph
        :param base_dir: Base directory that can be used if file name or URL.  This is copied into metadata if present
        :param target_class: LinkML class to load the RDF into
        :param contexts: JSON-LD context(s) to use to generate the JSON that will be loaded into target_class.  This is
        optional because, if source is in JSON-LD format, it is possible that the contexts are already there
        :param fmt: format of source if it isn't an existing Graph
        :param metadata: source information. Used by some loaders to record where information came from
        :return: Instance of target_class
        """

        def loader(data: Union[str, dict], _: FileInfo) -> Optional[dict]:
            """
            Process an RDF graph or a JSON-LD string.  We do this by using pyld_jsonld_from_rdflib_graph to
            emit a JSON-LD string and then process it with jsonld.frame.

            :param data: Graph or JSON-LD string
            :param _: Unused - part of signature for other implementations
            :return: Dictionary to load into the target class
            """
            # Where we sit -- we don't have the start string (and other info?) in the context, so we don't get a package
            # on the way out
            # Also - if we don't pop type below, we need to act accordingly
            if isinstance(data, str):
                if fmt != 'json-ld':
                    g = Graph()
                    g.parse(data=data, format=fmt)
                    jsonld_str = g.serialize(format='json-ld', indent=4)
                    data = json.loads(jsonld_str)

            if not isinstance(data, dict):
                # TODO: Add a context processor to the source w/ CONTEXTS_PARAM_TYPE
                # TODO: figure out what to do base options below
                # TODO: determine whether jsonld.frame can handle something other than string input
                # TODO: see https://github.com/RDFLib/rdflib/issues/1727
                # frame = {'@context': contexts, '@type': f'{target_class.__name__}'}
                #data_as_dict = jsonld.frame(data, contexts)
                data_as_dict = data
            else:
                data_as_dict = data
            typ = data_as_dict.pop('@type', None)
            # TODO: remove this when we get the Biolinkml issue fixed
            if not typ:
                typ = data_as_dict.pop('type', None)
            if typ and typ != target_class.class_name:
                # TODO: connect this up with the logging facility or warning?
                print(f"Warning: input type mismatch. Expected: {target_class.__name__}, Actual: {typ}")
            return self.json_clean(data_as_dict)

        if not metadata:
            metadata = FileInfo()
        if base_dir and not metadata.base_path:
            metadata.base_path = base_dir

        # If the input is a graph, convert it to JSON-LD
        if isinstance(source, Graph):
            source = pyld_jsonld_from_rdflib_graph(source)
            jsonld_str = source.serialize(format='json-ld', indent=4)
            source = json.loads(jsonld_str)
            fmt = 'json-ld'

        # While we may want to allow full SSL verification at some point, the general philosophy is that content forgery
        # is not going to be a serious problem.
        # TODO: Make the SSL option a settable parameter in the package itself
        with no_ssl_verification():
            return self.load_source(source, loader, target_class, accept_header=RDF_MIME_TYPES, metadata=metadata)<|MERGE_RESOLUTION|>--- conflicted
+++ resolved
@@ -19,12 +19,8 @@
     def load_any(self, *args, **kwargs) -> Union[BaseModel, YAMLRoot, List[BaseModel], List[YAMLRoot]]:
         return self.load(*args, **kwargs)
 
-<<<<<<< HEAD
 
     def load(self, source: Union[str, TextIO, Graph], target_class: Type[Union[BaseModel, YAMLRoot]], *, base_dir: Optional[str] = None,
-=======
-    def load(self, source: Union[str, TextIO, Graph], target_class: Type[YAMLRoot], *, base_dir: Optional[str] = None,
->>>>>>> 3c83589f
              contexts: CONTEXTS_PARAM_TYPE = None, fmt: Optional[str] = 'turtle',
              metadata: Optional[FileInfo] = None) -> Union[BaseModel, YAMLRoot]:
         """
