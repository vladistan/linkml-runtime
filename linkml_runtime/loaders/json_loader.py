--- conflicted
+++ resolved
@@ -14,12 +14,6 @@
         def loader(data: Union[str, dict], _: FileInfo) -> Optional[Dict]:
             data_as_dict = json.loads(data) if isinstance(data, str) else data
             typ = data_as_dict.pop('@type', None)
-<<<<<<< HEAD
-            # TODO: Remove this when https://github.com/linkml/linkml/issues/116 gets fixed
-            if not typ:
-                typ = data_as_dict.pop('@type', None)
-=======
->>>>>>> 40494f11
             if typ and typ != target_class.__name__:
                 # TODO: connect this up with the logging facility or warning?
                 print(f"Warning: input type mismatch. Expected: {target_class.__name__}, Actual: {typ}")
