import os
from io import StringIO
from typing import Union, TextIO, Optional, Dict, Type, List

import yaml
from hbreader import FileInfo

from linkml_runtime.loaders.loader_root import Loader
from linkml_runtime.utils.yamlutils import YAMLRoot, DupCheckYamlLoader
from pydantic import BaseModel

class YAMLLoader(Loader):
    """
    A Loader that is capable of instantiating LinkML data objects from a YAML file
    """

<<<<<<< HEAD
    def load_any(self, source: Union[str, dict, TextIO],
                 target_class: Union[Type[YAMLRoot],Type[BaseModel]],
                 *, base_dir: Optional[str] = None,
                 metadata: Optional[FileInfo] = None, **_) -> Union[BaseModel, YAMLRoot, List[BaseModel], List[YAMLRoot]]:
        def loader(data: Union[str, dict], _: FileInfo) -> Optional[Dict]:
            if target_class == YAMLRoot or issubclass(target_class, BaseModel):
                return yaml.load(StringIO(data), DupCheckYamlLoader) if isinstance(data, str) else data
            else:
                raise TypeError(f"Unknown target class: {target_class}")
=======
    def load_any(self, source: Union[str, dict, TextIO], target_class: Type[YAMLRoot], *, base_dir: Optional[str] = None,
                 metadata: Optional[FileInfo] = None, **_) -> Union[YAMLRoot, List[YAMLRoot]]:
        def loader(data: Union[str, dict], source_file: FileInfo) -> Optional[Dict]:
            if isinstance(data, str):
                data = StringIO(data)
                if source_file and source_file.source_file:
                    data.name = os.path.relpath(source_file.source_file, source_file.base_path)
                return yaml.load(data, DupCheckYamlLoader)
            else:
                return data
>>>>>>> 798c2aa9

        if not metadata:
            metadata = FileInfo()
        if base_dir and not metadata.base_path:
            metadata.base_path = base_dir
        return self.load_source(source, loader, target_class, accept_header="text/yaml, application/yaml;q=0.9",
                                metadata=metadata)

    def loads_any(self, source: str, target_class: Type[Union[BaseModel, YAMLRoot]], *, metadata: Optional[FileInfo] = None, **_) -> Union[BaseModel, YAMLRoot, List[BaseModel], List[YAMLRoot]]:
        """
        Load source as a string
        @param source: source
        @param target_class: destination class
        @param metadata: metadata about the source
        @param _: extensions
        @return: instance of taarget_class
        """
        return self.load_any(source, target_class, metadata=metadata)<|MERGE_RESOLUTION|>--- conflicted
+++ resolved
@@ -14,18 +14,7 @@
     A Loader that is capable of instantiating LinkML data objects from a YAML file
     """
 
-<<<<<<< HEAD
-    def load_any(self, source: Union[str, dict, TextIO],
-                 target_class: Union[Type[YAMLRoot],Type[BaseModel]],
-                 *, base_dir: Optional[str] = None,
-                 metadata: Optional[FileInfo] = None, **_) -> Union[BaseModel, YAMLRoot, List[BaseModel], List[YAMLRoot]]:
-        def loader(data: Union[str, dict], _: FileInfo) -> Optional[Dict]:
-            if target_class == YAMLRoot or issubclass(target_class, BaseModel):
-                return yaml.load(StringIO(data), DupCheckYamlLoader) if isinstance(data, str) else data
-            else:
-                raise TypeError(f"Unknown target class: {target_class}")
-=======
-    def load_any(self, source: Union[str, dict, TextIO], target_class: Type[YAMLRoot], *, base_dir: Optional[str] = None,
+    def load_any(self, source: Union[str, dict, TextIO], Union[Type[YAMLRoot],Type[BaseModel]], *, base_dir: Optional[str] = None,
                  metadata: Optional[FileInfo] = None, **_) -> Union[YAMLRoot, List[YAMLRoot]]:
         def loader(data: Union[str, dict], source_file: FileInfo) -> Optional[Dict]:
             if isinstance(data, str):
@@ -35,7 +24,6 @@
                 return yaml.load(data, DupCheckYamlLoader)
             else:
                 return data
->>>>>>> 798c2aa9
 
         if not metadata:
             metadata = FileInfo()
