--- conflicted
+++ resolved
@@ -703,11 +703,7 @@
                 "prov", 
                 "xsd", 
                 "shex",
-<<<<<<< HEAD
                 "schema"],
-=======
-                 "schema"],
->>>>>>> 3c83589f
                 prefixes_list
         )
 
