import json
import logging
import os

import pytest
from jsonasobj2 import as_json_obj

from linkml_runtime.dumpers import csv_dumper, json_dumper, tsv_dumper, yaml_dumper
from linkml_runtime.loaders import csv_loader, tsv_loader, yaml_loader
from linkml_runtime.utils.formatutils import remove_empty_items
from linkml_runtime.utils.schemaview import SchemaView
from linkml_runtime.utils.yamlutils import as_json_object
<<<<<<< HEAD
from tests.test_loaders_dumpers.models.books_normalized import Author, Review, Shop, Book, GenreEnum, BookSeries
from tests.test_loaders_dumpers.models.table import Table, Row
=======
from tests.test_loaders_dumpers.models.books_normalized import Author, Book, BookSeries, Review, Shop
>>>>>>> ff268a3f

logger = logging.getLogger(__name__)


ROOT = os.path.abspath(os.path.dirname(__file__))
INPUT_DIR = os.path.join(ROOT, "input")
OUTPUT_DIR = os.path.join(ROOT, "output")
MODEL_DIR = os.path.join(ROOT, "models")

SCHEMA = os.path.join(MODEL_DIR, "books_normalized.yaml")
DATA = os.path.join(INPUT_DIR, "books_normalized_01.yaml")
DATA2 = os.path.join(INPUT_DIR, "books_normalized_02.yaml")
OUTPUT = os.path.join(OUTPUT_DIR, "books_flattened.tsv")
OUTPUT2 = os.path.join(OUTPUT_DIR, "books_flattened_02.tsv")


TABLE_SCHEMA = os.path.join(MODEL_DIR, 'table.yaml')
TABLE_DATA_JSON = os.path.join(INPUT_DIR, 'table-json.tsv')
TABLE_DATA_INLINED = os.path.join(INPUT_DIR, 'table-inlined.tsv')


def _json(obj) -> str:
<<<<<<< HEAD
    return json.dumps(obj, indent=' ', sort_keys=True)


class CsvAndTsvGenTestCase(unittest.TestCase):

    def test_object_model(self):
        book = Book(id='B1', genres=['fantasy'], creator={})
        logger.debug(as_json_obj(book.genres[0]))
        assert str(book.genres[0]) == 'fantasy'
        assert book.genres[0].code.text == 'fantasy'
        processed = remove_empty_items(book.genres)
        assert processed[0] == 'fantasy'
        series = BookSeries(id='S1', creator=Author(name="Q. Writer"), reviews=[Review(rating=5)])
        series.books.append(book)
        schemaview = SchemaView(SCHEMA)
        shop = Shop()
        shop.all_book_series.append(series)

        csvstr = csv_dumper.dumps(shop, index_slot='all_book_series', schemaview=schemaview)
        assert "," in csvstr
        assert "\t" not in csvstr

        tsvstr = tsv_dumper.dumps(shop, index_slot='all_book_series', schemaview=schemaview)
        assert "\t" in tsvstr

    def test_csvgen_roundtrip(self):
        schemaview = SchemaView(SCHEMA)
        data = yaml_loader.load(DATA, target_class=Shop)
        csv_dumper.dump(data, to_file=OUTPUT, index_slot='all_book_series', schemaview=schemaview)
        roundtrip = csv_loader.load(OUTPUT, target_class=Shop, index_slot='all_book_series', schemaview=schemaview)
        logger.debug(json_dumper.dumps(roundtrip))
        logger.debug(f'COMPARE 1: {roundtrip}')
        logger.debug(f'COMPARE 2: {data}')
        assert roundtrip == data

    def test_csvgen_roundtrip_to_dict(self):
        schemaview = SchemaView(SCHEMA)
        data = yaml_loader.load(DATA, target_class=Shop)
        csv_dumper.dump(data, to_file=OUTPUT, index_slot='all_book_series', schemaview=schemaview)
        roundtrip = csv_loader.load_as_dict(OUTPUT, index_slot='all_book_series', schemaview=schemaview)
        assert roundtrip == json_dumper.to_dict(data)

    def test_tsvgen_roundtrip(self):
        schemaview = SchemaView(SCHEMA)
        data = yaml_loader.load(DATA, target_class=Shop)
        tsv_dumper.dump(data, to_file=OUTPUT, index_slot='all_book_series', schemaview=schemaview)
        roundtrip = tsv_loader.load(OUTPUT, target_class=Shop, index_slot='all_book_series', schemaview=schemaview)
        assert roundtrip == data

    def test_tsvgen_roundtrip_to_dict(self):
        schemaview = SchemaView(SCHEMA)
        data = yaml_loader.load(DATA, target_class=Shop)
        tsv_dumper.dump(data, to_file=OUTPUT, index_slot='all_book_series', schemaview=schemaview)
        roundtrip = tsv_loader.load_as_dict(OUTPUT, index_slot='all_book_series', schemaview=schemaview)
        assert roundtrip == json_dumper.to_dict(data)

    def test_csvgen_unroundtrippable(self):
        schemaview = SchemaView(SCHEMA)
        #schema = YAMLGenerator(SCHEMA).schema
        data = yaml_loader.load(DATA2, target_class=Shop)
        logger.debug(data.all_book_series[0])
        logger.debug(data.all_book_series[0].genres[0])
        assert str(data.all_book_series[0].genres[0]) == 'fantasy'
        logger.debug(yaml_dumper.dumps(data))
        logger.debug(json_dumper.dumps(data))
        processed = remove_empty_items(data)
        logger.debug(f'PROC {processed["all_book_series"]}')
        asj = as_json_object(processed, None)
        logger.debug(f'ASJ {asj["all_book_series"]}')
        reconstituted_json = json.loads(json_dumper.dumps(data))
        s0 = reconstituted_json['all_book_series'][0]
        logger.debug(s0)
        logger.debug(json_dumper.dumps(data))
        #logger.debug(csv_dumper.dumps(data, index_slot='all_book_series', schema=schema))
        csv_dumper.dump(data, to_file=OUTPUT2, index_slot='all_book_series', schemaview=schemaview)
        #assert False
        roundtrip = csv_loader.load(OUTPUT2, target_class=Shop, index_slot='all_book_series', schemaview=schemaview)
        logger.debug(json_dumper.dumps(roundtrip))
        assert roundtrip == data

    def test_table_model(self):
        schemaview = SchemaView(SCHEMA)
        table_json= csv_loader.load(TABLE_DATA_JSON, target_class=Table, index_slot='rows', schemaview=schemaview)
        for row in table_json.rows:
            assert len(row["columnB"]) == 2

    def test_tsvgen_unroundtrippable(self):
        schemaview = SchemaView(SCHEMA)
        data = yaml_loader.load(DATA2, target_class=Shop)
        assert str(data.all_book_series[0].genres[0]) == 'fantasy'
        tsv_dumper.dump(data, to_file=OUTPUT2, index_slot='all_book_series', schemaview=schemaview)
        roundtrip = tsv_loader.load(OUTPUT2, target_class=Shop, index_slot='all_book_series', schemaview=schemaview)
        assert roundtrip == data

if __name__ == '__main__':
    unittest.main()
=======
    return json.dumps(obj, indent=" ", sort_keys=True)


@pytest.fixture
def schema_view():
    """SchemaView instance for books normalized schema."""
    return SchemaView(SCHEMA)


@pytest.fixture
def test_data(schema_view):
    """Load test data from books_normalized_01.yaml."""
    return yaml_loader.load(DATA, target_class=Shop)


@pytest.fixture
def test_data2(schema_view):
    """Load test data from books_normalized_02.yaml."""
    return yaml_loader.load(DATA2, target_class=Shop)


def test_object_model(schema_view):
    """Test basic object model and enum handling."""
    book = Book(id="B1", genres=["fantasy"], creator={})
    logger.debug(as_json_obj(book.genres[0]))
    assert str(book.genres[0]) == "fantasy"
    assert book.genres[0].code.text == "fantasy"
    processed = remove_empty_items(book.genres)
    assert processed[0] == "fantasy"

    # Create series and shop
    series = BookSeries(id="S1", creator=Author(name="Q. Writer"), reviews=[Review(rating=5)])
    series.books.append(book)
    shop = Shop()
    shop.all_book_series.append(series)

    # Test CSV dumping
    csvstr = csv_dumper.dumps(shop, index_slot="all_book_series", schemaview=schema_view)
    assert "," in csvstr
    assert "\t" not in csvstr

    # Test TSV dumping
    tsvstr = tsv_dumper.dumps(shop, index_slot="all_book_series", schemaview=schema_view)
    assert "\t" in tsvstr


def test_csvgen_roundtrip(schema_view, test_data, tmp_path):
    """Test CSV round-trip conversion (dump and load)."""
    output_file = tmp_path / "books_flattened.tsv"

    csv_dumper.dump(test_data, to_file=str(output_file), index_slot="all_book_series", schemaview=schema_view)
    roundtrip = csv_loader.load(
        str(output_file), target_class=Shop, index_slot="all_book_series", schemaview=schema_view
    )

    logger.debug(json_dumper.dumps(roundtrip))
    logger.debug(f"COMPARE 1: {roundtrip}")
    logger.debug(f"COMPARE 2: {test_data}")
    assert roundtrip == test_data


def test_csvgen_roundtrip_to_dict(schema_view, test_data, tmp_path):
    """Test CSV round-trip conversion to dictionary."""
    output_file = tmp_path / "books_flattened.tsv"

    csv_dumper.dump(test_data, to_file=str(output_file), index_slot="all_book_series", schemaview=schema_view)
    roundtrip = csv_loader.load_as_dict(str(output_file), index_slot="all_book_series", schemaview=schema_view)
    assert roundtrip == json_dumper.to_dict(test_data)


def test_tsvgen_roundtrip(schema_view, test_data, tmp_path):
    """Test TSV round-trip conversion (dump and load)."""
    output_file = tmp_path / "books_flattened.tsv"

    tsv_dumper.dump(test_data, to_file=str(output_file), index_slot="all_book_series", schemaview=schema_view)
    roundtrip = tsv_loader.load(
        str(output_file), target_class=Shop, index_slot="all_book_series", schemaview=schema_view
    )
    assert roundtrip == test_data


def test_tsvgen_roundtrip_to_dict(schema_view, test_data, tmp_path):
    """Test TSV round-trip conversion to dictionary."""
    output_file = tmp_path / "books_flattened.tsv"

    tsv_dumper.dump(test_data, to_file=str(output_file), index_slot="all_book_series", schemaview=schema_view)
    roundtrip = tsv_loader.load_as_dict(str(output_file), index_slot="all_book_series", schemaview=schema_view)
    assert roundtrip == json_dumper.to_dict(test_data)


def test_csvgen_unroundtrippable(schema_view, test_data2, tmp_path):
    """Test CSV handling of complex/unroundtrippable data."""
    output_file = tmp_path / "books_flattened_02.tsv"

    # Test initial data structure
    logger.debug(test_data2.all_book_series[0])
    logger.debug(test_data2.all_book_series[0].genres[0])
    assert str(test_data2.all_book_series[0].genres[0]) == "fantasy"
    logger.debug(yaml_dumper.dumps(test_data2))
    logger.debug(json_dumper.dumps(test_data2))

    # Test data processing
    processed = remove_empty_items(test_data2)
    logger.debug(f"PROC {processed['all_book_series']}")
    asj = as_json_object(processed, None)
    logger.debug(f"ASJ {asj['all_book_series']}")

    reconstituted_json = json.loads(json_dumper.dumps(test_data2))
    s0 = reconstituted_json["all_book_series"][0]
    logger.debug(s0)
    logger.debug(json_dumper.dumps(test_data2))

    # Test CSV dump and load
    csv_dumper.dump(test_data2, to_file=str(output_file), index_slot="all_book_series", schemaview=schema_view)
    roundtrip = csv_loader.load(
        str(output_file), target_class=Shop, index_slot="all_book_series", schemaview=schema_view
    )
    logger.debug(json_dumper.dumps(roundtrip))
    assert roundtrip == test_data2


def test_tsvgen_unroundtrippable(schema_view, test_data2, tmp_path):
    """Test TSV handling of complex/unroundtrippable data."""
    output_file = tmp_path / "books_flattened_02.tsv"

    assert str(test_data2.all_book_series[0].genres[0]) == "fantasy"

    tsv_dumper.dump(test_data2, to_file=str(output_file), index_slot="all_book_series", schemaview=schema_view)
    roundtrip = tsv_loader.load(
        str(output_file), target_class=Shop, index_slot="all_book_series", schemaview=schema_view
    )
    assert roundtrip == test_data2
>>>>>>> ff268a3f
<|MERGE_RESOLUTION|>--- conflicted
+++ resolved
@@ -10,12 +10,8 @@
 from linkml_runtime.utils.formatutils import remove_empty_items
 from linkml_runtime.utils.schemaview import SchemaView
 from linkml_runtime.utils.yamlutils import as_json_object
-<<<<<<< HEAD
 from tests.test_loaders_dumpers.models.books_normalized import Author, Review, Shop, Book, GenreEnum, BookSeries
 from tests.test_loaders_dumpers.models.table import Table, Row
-=======
-from tests.test_loaders_dumpers.models.books_normalized import Author, Book, BookSeries, Review, Shop
->>>>>>> ff268a3f
 
 logger = logging.getLogger(__name__)
 
@@ -38,7 +34,6 @@
 
 
 def _json(obj) -> str:
-<<<<<<< HEAD
     return json.dumps(obj, indent=' ', sort_keys=True)
 
 
@@ -134,138 +129,4 @@
         assert roundtrip == data
 
 if __name__ == '__main__':
-    unittest.main()
-=======
-    return json.dumps(obj, indent=" ", sort_keys=True)
-
-
-@pytest.fixture
-def schema_view():
-    """SchemaView instance for books normalized schema."""
-    return SchemaView(SCHEMA)
-
-
-@pytest.fixture
-def test_data(schema_view):
-    """Load test data from books_normalized_01.yaml."""
-    return yaml_loader.load(DATA, target_class=Shop)
-
-
-@pytest.fixture
-def test_data2(schema_view):
-    """Load test data from books_normalized_02.yaml."""
-    return yaml_loader.load(DATA2, target_class=Shop)
-
-
-def test_object_model(schema_view):
-    """Test basic object model and enum handling."""
-    book = Book(id="B1", genres=["fantasy"], creator={})
-    logger.debug(as_json_obj(book.genres[0]))
-    assert str(book.genres[0]) == "fantasy"
-    assert book.genres[0].code.text == "fantasy"
-    processed = remove_empty_items(book.genres)
-    assert processed[0] == "fantasy"
-
-    # Create series and shop
-    series = BookSeries(id="S1", creator=Author(name="Q. Writer"), reviews=[Review(rating=5)])
-    series.books.append(book)
-    shop = Shop()
-    shop.all_book_series.append(series)
-
-    # Test CSV dumping
-    csvstr = csv_dumper.dumps(shop, index_slot="all_book_series", schemaview=schema_view)
-    assert "," in csvstr
-    assert "\t" not in csvstr
-
-    # Test TSV dumping
-    tsvstr = tsv_dumper.dumps(shop, index_slot="all_book_series", schemaview=schema_view)
-    assert "\t" in tsvstr
-
-
-def test_csvgen_roundtrip(schema_view, test_data, tmp_path):
-    """Test CSV round-trip conversion (dump and load)."""
-    output_file = tmp_path / "books_flattened.tsv"
-
-    csv_dumper.dump(test_data, to_file=str(output_file), index_slot="all_book_series", schemaview=schema_view)
-    roundtrip = csv_loader.load(
-        str(output_file), target_class=Shop, index_slot="all_book_series", schemaview=schema_view
-    )
-
-    logger.debug(json_dumper.dumps(roundtrip))
-    logger.debug(f"COMPARE 1: {roundtrip}")
-    logger.debug(f"COMPARE 2: {test_data}")
-    assert roundtrip == test_data
-
-
-def test_csvgen_roundtrip_to_dict(schema_view, test_data, tmp_path):
-    """Test CSV round-trip conversion to dictionary."""
-    output_file = tmp_path / "books_flattened.tsv"
-
-    csv_dumper.dump(test_data, to_file=str(output_file), index_slot="all_book_series", schemaview=schema_view)
-    roundtrip = csv_loader.load_as_dict(str(output_file), index_slot="all_book_series", schemaview=schema_view)
-    assert roundtrip == json_dumper.to_dict(test_data)
-
-
-def test_tsvgen_roundtrip(schema_view, test_data, tmp_path):
-    """Test TSV round-trip conversion (dump and load)."""
-    output_file = tmp_path / "books_flattened.tsv"
-
-    tsv_dumper.dump(test_data, to_file=str(output_file), index_slot="all_book_series", schemaview=schema_view)
-    roundtrip = tsv_loader.load(
-        str(output_file), target_class=Shop, index_slot="all_book_series", schemaview=schema_view
-    )
-    assert roundtrip == test_data
-
-
-def test_tsvgen_roundtrip_to_dict(schema_view, test_data, tmp_path):
-    """Test TSV round-trip conversion to dictionary."""
-    output_file = tmp_path / "books_flattened.tsv"
-
-    tsv_dumper.dump(test_data, to_file=str(output_file), index_slot="all_book_series", schemaview=schema_view)
-    roundtrip = tsv_loader.load_as_dict(str(output_file), index_slot="all_book_series", schemaview=schema_view)
-    assert roundtrip == json_dumper.to_dict(test_data)
-
-
-def test_csvgen_unroundtrippable(schema_view, test_data2, tmp_path):
-    """Test CSV handling of complex/unroundtrippable data."""
-    output_file = tmp_path / "books_flattened_02.tsv"
-
-    # Test initial data structure
-    logger.debug(test_data2.all_book_series[0])
-    logger.debug(test_data2.all_book_series[0].genres[0])
-    assert str(test_data2.all_book_series[0].genres[0]) == "fantasy"
-    logger.debug(yaml_dumper.dumps(test_data2))
-    logger.debug(json_dumper.dumps(test_data2))
-
-    # Test data processing
-    processed = remove_empty_items(test_data2)
-    logger.debug(f"PROC {processed['all_book_series']}")
-    asj = as_json_object(processed, None)
-    logger.debug(f"ASJ {asj['all_book_series']}")
-
-    reconstituted_json = json.loads(json_dumper.dumps(test_data2))
-    s0 = reconstituted_json["all_book_series"][0]
-    logger.debug(s0)
-    logger.debug(json_dumper.dumps(test_data2))
-
-    # Test CSV dump and load
-    csv_dumper.dump(test_data2, to_file=str(output_file), index_slot="all_book_series", schemaview=schema_view)
-    roundtrip = csv_loader.load(
-        str(output_file), target_class=Shop, index_slot="all_book_series", schemaview=schema_view
-    )
-    logger.debug(json_dumper.dumps(roundtrip))
-    assert roundtrip == test_data2
-
-
-def test_tsvgen_unroundtrippable(schema_view, test_data2, tmp_path):
-    """Test TSV handling of complex/unroundtrippable data."""
-    output_file = tmp_path / "books_flattened_02.tsv"
-
-    assert str(test_data2.all_book_series[0].genres[0]) == "fantasy"
-
-    tsv_dumper.dump(test_data2, to_file=str(output_file), index_slot="all_book_series", schemaview=schema_view)
-    roundtrip = tsv_loader.load(
-        str(output_file), target_class=Shop, index_slot="all_book_series", schemaview=schema_view
-    )
-    assert roundtrip == test_data2
->>>>>>> ff268a3f
+    unittest.main()