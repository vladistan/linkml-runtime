[tool.poetry]
name = "linkml_runtime"
<<<<<<< HEAD
version = "1.2.0rc1"
=======
version = "0.0.0"
>>>>>>> 22803e81
description = "Runtime environment for LinkML, the Linked open data modeling language"
authors = [
    "Chris Mungall <cjmungall@lbl.gov>",
    "Harold Solbrig <solbrig@jhu.edu>",
    "Sierra Moxon <smoxon@lbl.gov>",
    "Bill Duncan <wdduncan@lbl.gov>"
]

readme = "README.md"

homepage = "https://github.com/linkml/linkml-runtime"
repository = "https://github.com/linkml/linkml-runtime"
documentation = "https://github.com/linkml/linkml-runtime"

keywords = ["linkml", "metamodel", "schema visualization", "rdf", "owl", "yaml"]

classifiers = [
    "Development Status :: 5 - Production/Stable",
    "Environment :: Console",
    "Intended Audience :: Developers",
    "Intended Audience :: Science/Research",
    "Intended Audience :: Healthcare Industry",
    "License :: CC0 1.0 Universal (CC0 1.0) Public Domain Dedication",
    "Topic :: Software Development :: Libraries :: Python Modules",
    "Programming Language :: Python :: 3.7",
    "Programming Language :: Python :: 3.8",
    "Programming Language :: Python :: 3.9"
]

packages = [
    { include = "linkml_runtime" }
]

[tool.poetry.scripts]
comparefiles = "linkml_runtime.utils.comparefiles:cli"

[tool.poetry.dependencies]
python = "^3.7.1"

click = "*"
deprecated = "*"
hbreader = "*"
json-flattener = ">=0.1.7"
jsonasobj2 = "==1.*,>=1.0.0,>=1.0.4"
jsonschema = ">=3.2.0"
prefixcommons = "*"
pyldmod = "*"
pyyaml = "==5.*,>=5.1.0"
rdflib = ">=5.0.0"
rdflib-shim = ">=1.0.3"
rdflib-jsonld = "==0.6.1"
rdflib-pyldmod-compat = "*"
requests = "*"
shexjsg = "==0.*,>=0.7.0"

[tool.poetry.dev-dependencies]
coverage = "^6.2"
importlib-metadata = {version = "^1.0", python = "<3.8"}

[build-system]
requires = ["poetry-core>=1.0.0"]
build-backend = "poetry.core.masonry.api"<|MERGE_RESOLUTION|>--- conflicted
+++ resolved
@@ -1,10 +1,6 @@
 [tool.poetry]
 name = "linkml_runtime"
-<<<<<<< HEAD
-version = "1.2.0rc1"
-=======
-version = "0.0.0"
->>>>>>> 22803e81
+version = "1.2.0rc2"
 description = "Runtime environment for LinkML, the Linked open data modeling language"
 authors = [
     "Chris Mungall <cjmungall@lbl.gov>",
